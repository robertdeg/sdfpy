--- conflicted
+++ resolved
@@ -120,15 +120,9 @@
             wcet = SDFGraph.__validate_vector( v, data.get('wcet', 0), 'wcet' )
             super().add_node( v, wcet = wcet, phases = len( wcet ))
 
-<<<<<<< HEAD
         for u, v, data in graph.edges( data = True ):
-            production = SDFGraph.__validate_vector( (u, v), data.pop('production', 1), 'production rate' )
-            consumption = SDFGraph.__validate_vector( (u, v), data.pop('consumption', 1), 'consumption rates' )
-=======
-        for u, v, data in graph.edges_iter( data = True ):
             production = SDFGraph.__validate_vector( (u, v), data.get('production', 1), 'production rate' )
             consumption = SDFGraph.__validate_vector( (u, v), data.get('consumption', 1), 'consumption rates' )
->>>>>>> b4b72392
             g_uv = gcd( production.sum(), consumption.sum() )
 
             try:
